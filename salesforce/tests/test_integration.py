# django-salesforce
#
# by Phil Christensen
# (c) 2012-2013 Freelancers Union (http://www.freelancersunion.org)
# See LICENSE.md for details
#

import datetime
import pytz

from django.conf import settings
from django.test import TestCase

from salesforce.testrunner.example.models import Account, Contact, Lead, ChargentOrder
import django
import salesforce

import logging
log = logging.getLogger(__name__)

test_email = 'test-djsf-unittests-email@example.com'

class BasicSOQLTest(TestCase):
	def setUp(self):
		"""
		Create our test lead record.
		"""
		self.test_lead = Lead(
			FirstName	= "User",
			LastName	= "Unittest General",
			Email		= test_email,
			Status		= 'Open',
			Company = "Some company, Ltd.",
		)
		self.test_lead.save()
	
	def tearDown(self):
		"""
		Clean up our test lead record.
		"""
		self.test_lead.delete()
	
	def test_raw(self):
		"""
		Get the first five account records.
		"""
		accounts = Account.objects.raw("SELECT Id, LastName, FirstName FROM Account")
		self.assertEqual(len(accounts), 2)
	
	def test_select_all(self):
		"""
		Get the first five account records.
		"""
		accounts = Account.objects.all()[0:5]
		self.assertEqual(len(accounts), 2)
	
	def test_select_all(self):
		"""
		Get the first five account records.
		"""
		accounts = Account.objects.all()[0:5]
		self.assertEqual(len(accounts), 2)
	
	def test_foreign_key(self):
		account = Account.objects.all()[0]
		user = account.Owner
<<<<<<< HEAD
		self.assertEqual(user.Email, 'pchristensen@freelancersunion.org')
=======
		self.assertEqual(user.Email, settings.DATABASES['salesforce']['USER'].rsplit('.', 1)[0])  # 'admins@freelancersunion.org.prod001'
>>>>>>> ad1d4ac0
	
	def test_update_date_auto(self):
		"""
		Test updating a date.
		"""
		
		account = Account.objects.all()[0]
		account.save()
		now = datetime.datetime.utcnow()
		last_timestamp = salesforce.backend.query.sf_last_timestamp
		if django.VERSION[:2] >= (1,4):
			now = now.replace(tzinfo=pytz.utc)
		else:
			last_timestamp = last_timestamp.replace(tzinfo=None)
		saved = Account.objects.get(pk=account.pk)
		self.assertGreaterEqual(saved.LastModifiedDate, now)
		self.assertLess(saved.LastModifiedDate, now + datetime.timedelta(seconds=5))
		self.assertEqual(saved.LastModifiedDate, last_timestamp)
	
	def test_insert_date(self):
		"""
		Test inserting a date.
		"""
		self.skipTest("TODO Fix this test for yourself please if you have such customize Account.")
		
		now = datetime.datetime.now()
		account = Account(
			FirstName = 'Joe',
			LastName = 'Freelancer',
			IsPersonAccount = False,
			LastLogin = now,
		)
		account.save()
		
		saved = Account.objects.get(pk=account.pk)
		self.assertEqual(saved.LastLogin, now)
		self.assertEqual(saved.IsPersonAccount, False)
		
		saved.delete()
	
	def test_get(self):
		"""
		Get the test lead record.
		"""
		lead = Lead.objects.get(Email=test_email)
		self.assertEqual(lead.FirstName, 'User')
		self.assertEqual(lead.LastName, 'Unittest General')
	
	def test_not_null(self):
		"""
		Get the test lead record.
		"""
		lead = Lead.objects.get(Email__isnull=False, FirstName='User')
		self.assertEqual(lead.FirstName, 'User')
		self.assertEqual(lead.LastName, 'Unittest General')
	
	def test_unicode(self):
		"""
		Make sure weird unicode breaks properly.
		"""
		test_lead = Lead(FirstName=u'\u2603', LastName="Unittest Unicode", Email='test-djsf-unicode-email@example.com', Company="Some company")
		test_lead.save()
		self.assertEqual(test_lead.FirstName, u'\u2603')
		test_lead.delete()
	
	def test_date_comparison(self):
		"""
		Test that date comparisons work properly.
		"""
		yesterday = datetime.datetime(2011,06,26)
		accounts = Account.objects.filter(LastModifiedDate__gt=yesterday)
		self.assertEqual(bool(accounts.count()), True)
	
	def test_insert(self):
		"""
		Create a lead record, and make sure it ends up with a valid Salesforce ID.
		"""
		test_lead = Lead(FirstName="User", LastName="Unittest Inserts", Email='test-djsf-inserts-email@example.com', Company="Some company")
		test_lead.save()
		self.assertEqual(len(test_lead.pk), 18)
		test_lead.delete()
	
	def test_delete(self):
		"""
		Create a lead record, then delete it, and make sure it's gone.
		"""
		test_lead = Lead(FirstName="User", LastName="Unittest Deletes", Email='test-djsf-delete-email@example.com', Company="Some company")
		test_lead.save()
		test_lead.delete()
		
		self.assertRaises(Lead.DoesNotExist, Lead.objects.get, Email='test-djsf-delete-email@example.com')
	
	def test_update(self):
		"""
		Update the test lead record, then delete it.
		"""
		test_lead = Lead.objects.get(Email=test_email)
		self.assertEquals(test_lead.FirstName, 'User')
		
		test_lead.FirstName = 'Tested'
		test_lead.save()
		
		fetched_lead = Lead.objects.get(Email=test_email)
		self.assertEqual(fetched_lead.FirstName, 'Tested')

	def test_custom_objects(self):
		"""
		Make sure custom objects work.
		"""
		from salesforce.testrunner.example.models import TimbaSurveysQuestion
		orders = TimbaSurveysQuestion.objects.all()[0:5]
		self.assertEqual(len(orders), 5)

	def test_update_date_custom(self):
		"""
		Test updating a timestamp in a normal field.
		"""
		# create
		contact = Contact(LastName='test_sf')
		contact.save()
		contact = Contact.objects.filter(Name='test_sf')[0]
		# update
		contact.EmailBouncedDate = now = datetime.datetime.now().replace(tzinfo=pytz.utc)
		contact.save()
		contact = Contact.objects.get(Id=contact.Id)
		# test
		self.assertEqual(contact.EmailBouncedDate.utctimetuple(), now.utctimetuple())
		# delete, including the old failed similar
		for x in Contact.objects.filter(Name='test_sf'):
			x.delete()<|MERGE_RESOLUTION|>--- conflicted
+++ resolved
@@ -64,11 +64,7 @@
 	def test_foreign_key(self):
 		account = Account.objects.all()[0]
 		user = account.Owner
-<<<<<<< HEAD
-		self.assertEqual(user.Email, 'pchristensen@freelancersunion.org')
-=======
 		self.assertEqual(user.Email, settings.DATABASES['salesforce']['USER'].rsplit('.', 1)[0])  # 'admins@freelancersunion.org.prod001'
->>>>>>> ad1d4ac0
 	
 	def test_update_date_auto(self):
 		"""
