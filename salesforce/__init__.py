--- conflicted
+++ resolved
@@ -20,16 +20,9 @@
 DJANGO_18_PLUS = True  # unused by us now - backward compatibility
 DJANGO_19_PLUS = django.VERSION[:2] >= (1, 9)
 DJANGO_110_PLUS = django.VERSION[:2] >= (1, 10)
-<<<<<<< HEAD
+DJANGO_111_PLUS = django.VERSION[:2] >= (1, 11)
+
 if django.VERSION[:3] < (1, 8, 4) or django.VERSION[:2] > (1, 11):
-    # Statistically three or more blocking issues can be expected by every
-    # new major Django version, if not fixed early. Optimism is misplaced.
-=======
-DJANGO_111_PLUS = django.VERSION[:2] >= (1, 11)
-if django.VERSION[:3] < (1, 8, 4) or django.VERSION[:2] > (1, 11):
-    # Statistically three or more blocking issues can be expected by every
-    # new major Django version. Strict check before support is better.
->>>>>>> 76ddc11e
     raise ImportError("Django version between 1.8.4 and 1.11.x is required "
                       "for this django-salesforce.")
 
