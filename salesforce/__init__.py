# django-salesforce
#
# by Phil Christensen
# (c) 2012-2013 Freelancers Union (http://www.freelancersunion.org)
# See LICENSE.md for details
#

"""
A database backend for the Django ORM.

Allows access to all Salesforce objects accessible via the SOQL API.
"""
import logging
import ssl
<<<<<<< HEAD
from pkg_resources import parse_version
from django.conf import settings
=======
>>>>>>> 63101361

import django
DJANGO_15 = django.VERSION[:2] >= (1, 5)
DJANGO_16 = django.VERSION[:2] >= (1, 6)
DJANGO_17_PLUS = django.VERSION[:2] >= (1, 7)
if not django.VERSION[:2] >= (1, 4):
	raise ImportError("Django 1.4 or higher is required for django-salesforce.")

sf_alias = getattr(settings, 'SALESFORCE_DB_ALIAS', 'salesforce')

log = logging.getLogger(__name__)

#TODO: Examine security: Compare the default SSL/TSL settings of urllib3 and SF.
#      SSL protocol can be controlled according this docs:
# http://docs.python-requests.org/en/latest/user/advanced/#example-specific-ssl-version
#      Requests use 'urllib3', but the previous solution has been based on 'httplib2'.


#import httplib2
#
#def ssl_wrap_socket(sock, key_file, cert_file, disable_validation, ca_certs):
#	if disable_validation:
#		cert_reqs = ssl.CERT_NONE
#	else:
#		cert_reqs = ssl.CERT_REQUIRED
#	try:
#		sock = ssl.wrap_socket(sock, keyfile=key_file, certfile=cert_file,
#                               cert_reqs=cert_reqs, ca_certs=ca_certs, ssl_version=ssl.PROTOCOL_SSLv3)
#	except ssl.SSLError:
#		log.warning("SSL doesn't support PROTOCOL_SSLv3, trying PROTOCOL_SSLv23")
#		sock = ssl.wrap_socket(sock, keyfile=key_file, certfile=cert_file,
#                               cert_reqs=cert_reqs, ca_certs=ca_certs, ssl_version=ssl.PROTOCOL_SSLv23)
#	return sock
#
#httplib2._ssl_wrap_socket = ssl_wrap_socket<|MERGE_RESOLUTION|>--- conflicted
+++ resolved
@@ -12,11 +12,6 @@
 """
 import logging
 import ssl
-<<<<<<< HEAD
-from pkg_resources import parse_version
-from django.conf import settings
-=======
->>>>>>> 63101361
 
 import django
 DJANGO_15 = django.VERSION[:2] >= (1, 5)
@@ -24,8 +19,6 @@
 DJANGO_17_PLUS = django.VERSION[:2] >= (1, 7)
 if not django.VERSION[:2] >= (1, 4):
 	raise ImportError("Django 1.4 or higher is required for django-salesforce.")
-
-sf_alias = getattr(settings, 'SALESFORCE_DB_ALIAS', 'salesforce')
 
 log = logging.getLogger(__name__)
 
