--- conflicted
+++ resolved
@@ -25,13 +25,8 @@
 import requests
 import pytz
 
-<<<<<<< HEAD
-from salesforce import auth, models, DJANGO_14, DJANGO_16, sf_alias
-from salesforce.backend import compiler
-=======
 from salesforce import auth, models, DJANGO_16, DJANGO_17_PLUS
 from salesforce.backend import compiler, sf_alias
->>>>>>> 63101361
 from salesforce.fields import NOT_UPDATEABLE, NOT_CREATEABLE
 
 try:
@@ -329,11 +324,7 @@
 			self.results = []
 
 	def execute_select(self, q, args):
-<<<<<<< HEAD
-		processed_sql = q % process_args(args)
-=======
 		processed_sql = str(q) % process_args(args)
->>>>>>> 63101361
 		url = u'%s%s?%s' % (self.oauth['instance_url'], '%s/query' % API_STUB, urlencode(dict(
 			q	= processed_sql,
 		)))
