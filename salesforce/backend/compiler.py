--- conflicted
+++ resolved
@@ -11,15 +11,8 @@
 from django.db.models.sql import compiler, query, where, constants
 from django.db.models.sql.datastructures import EmptyResultSet
 
-<<<<<<< HEAD
-from salesforce import DJANGO_14, DJANGO_16
-=======
-import django
-from pkg_resources import parse_version
-DJANGO_14 = (parse_version(django.get_version()) >= parse_version('1.4'))
-DJANGO_15 = django.VERSION[:2] >= (1,5)
-DJANGO_16 = django.VERSION[:2] >= (1,6)
->>>>>>> 5c9f8085
+from salesforce import DJANGO_14, DJANGO_15, DJANGO_16
+
 
 def process_name(name):
 	"""
